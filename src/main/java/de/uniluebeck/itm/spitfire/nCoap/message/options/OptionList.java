--- conflicted
+++ resolved
@@ -9,11 +9,7 @@
 import org.apache.log4j.Logger;
 
 import java.util.List;
-<<<<<<< HEAD
-import java.util.Set;
-=======
 import java.util.Map.Entry;
->>>>>>> 3ad64312
 
 /**
  *
@@ -146,18 +142,6 @@
         return options.size();
     }
 
-<<<<<<< HEAD
-    @Override
-    public boolean equals(Object obj) {
-        if (!(obj instanceof OptionList)) {
-            return super.equals(obj);
-        }
-        OptionList optionList = (OptionList) obj;
-        return options.equals(optionList.options);
-    }
-    
-    
-=======
     /**
      * Two instances of {@link OptionList} are equal if and only if both contain the same number of {@link Option}s
      * of each {@link OptionName} in the same order per {@link OptionName}. To be more precisely, internally the
@@ -197,5 +181,4 @@
 
         return true;
     }
->>>>>>> 3ad64312
 }