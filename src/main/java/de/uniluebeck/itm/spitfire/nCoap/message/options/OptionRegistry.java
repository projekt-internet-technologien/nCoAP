--- conflicted
+++ resolved
@@ -220,11 +220,7 @@
                 log.debug("[OptionRegistry] Occurence constraint for option " + opt_name + " with code " + code + " is: "
                         + result.toString());
             }
-<<<<<<< HEAD
-            return result == null ? OptionOccurence.NONE : result;
-=======
             return result != null ? result : OptionOccurence.NONE;
->>>>>>> 3ad64312
         }
         catch(NullPointerException e){
             return OptionOccurence.NONE;
