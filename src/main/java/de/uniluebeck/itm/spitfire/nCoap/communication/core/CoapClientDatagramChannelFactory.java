--- conflicted
+++ resolved
@@ -23,25 +23,12 @@
 
 package de.uniluebeck.itm.spitfire.nCoap.communication.core;
 
-<<<<<<< HEAD
-//import de.uniluebeck.itm.spitfire.nCoap.configuration.Configuration;
-import de.uniluebeck.itm.spitfire.nCoap.message.CoapMessage;
-=======
->>>>>>> f8e559a3
 import org.jboss.netty.bootstrap.ConnectionlessBootstrap;
 import org.jboss.netty.channel.ChannelFactory;
 import org.jboss.netty.channel.FixedReceiveBufferSizePredictor;
 import org.jboss.netty.channel.socket.DatagramChannel;
 import org.jboss.netty.channel.socket.nio.NioDatagramChannelFactory;
-<<<<<<< HEAD
-
 import java.net.InetSocketAddress;
-import java.util.concurrent.Executors;
-import org.slf4j.Logger;
-import org.slf4j.LoggerFactory;
-=======
-import java.net.InetSocketAddress;
->>>>>>> f8e559a3
 
 
 /**
@@ -71,16 +58,8 @@
 
         ConnectionlessBootstrap bootstrap = new ConnectionlessBootstrap(channelFactory);
         bootstrap.setPipelineFactory(new CoapClientPipelineFactory());
-        
-        int triesLeft = 10;
-        for (int port = COAP_CLIENT_PORT; channel == null && triesLeft > 0; port++, triesLeft--) {
-            try {
-            channel = (DatagramChannel) bootstrap.bind(new InetSocketAddress(port)); 
-            } catch(Exception e) {
-                log.info(String.format("Exception while binding client on port %d. %d tries left."
-                        + "(Port maybe port already in use?) Message: %s", port, triesLeft, e.getMessage()));
-            }
-        }
+
+        channel = (DatagramChannel) bootstrap.bind(new InetSocketAddress(COAP_CLIENT_PORT));
     }
 
     public DatagramChannel getChannel(){
