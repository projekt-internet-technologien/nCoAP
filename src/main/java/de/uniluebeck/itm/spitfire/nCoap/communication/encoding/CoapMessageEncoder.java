--- conflicted
+++ resolved
@@ -23,7 +23,6 @@
 
 package de.uniluebeck.itm.spitfire.nCoap.communication.encoding;
 
-import de.uniluebeck.itm.spitfire.nCoap.communication.internal.InternalMessage;
 import de.uniluebeck.itm.spitfire.nCoap.message.CoapMessage;
 import de.uniluebeck.itm.spitfire.nCoap.message.header.Header;
 import de.uniluebeck.itm.spitfire.nCoap.message.options.Option;
@@ -47,21 +46,10 @@
     private Logger log = LoggerFactory.getLogger(this.getClass().getName());
 
     @Override
-<<<<<<< HEAD
-    protected Object encode(ChannelHandlerContext ctx, Channel ch, Object object) throws Exception {
-        
-        //prevents netty from trying to write an InternalMessage to a Socket
-        if(object instanceof InternalMessage) {
-            log.debug(" InternalMessage received.");
-            return null;
-        }
-        
-=======
     protected Object encode(ChannelHandlerContext ctx, Channel ch, Object object) throws Exception{
 
->>>>>>> f8e559a3
         if(!(object instanceof CoapMessage)){
-            return object;
+            return object instanceof ChannelBuffer ? object : null;
         }
 
         CoapMessage msg = (CoapMessage) object;
@@ -83,7 +71,7 @@
             (header.getMsgID()));
     }
 
-    private void encodeOptions(ChannelBuffer buffer, OptionList optionList) throws EncodingFailedException {
+    private void encodeOptions(ChannelBuffer buffer, OptionList optionList) throws Exception {
 
         //Encode options one after the other and append buf option to the buf
         int prevNumber = 0;
@@ -91,7 +79,6 @@
         for(OptionName optionName : OptionName.values()){
             for(Option option : optionList.getOption(optionName)){
 
-<<<<<<< HEAD
                 // Small hack, due to two types of the observe option
                 if(optionName == OptionName.OBSERVE_RESPONSE) {
                     encodeOption(buffer, OptionName.OBSERVE_REQUEST, option, prevNumber);
@@ -102,9 +89,6 @@
                     encodeOption(buffer, optionName, option, prevNumber);
                     prevNumber = optionName.number;
                     log.debug(" Encoded option(No: " + optionName.number +
-=======
-                log.debug("Encoded option(No: " + optionName.number +
->>>>>>> f8e559a3
                             ", Value: " + Option.getHexString(option.getValue()) + ")");
                 }
             }
@@ -112,7 +96,7 @@
     }
 
     private void encodeOption(ChannelBuffer buffer, OptionName optionName, Option option, int prevNumber)
-            throws EncodingFailedException {
+            throws Exception {
 
 
 
@@ -120,7 +104,7 @@
 
         //The previous option number must be smaller or equal to the actual one
         if(prevNumber > optionName.number){
-            String msg = "Parameter value prevNumber (" + prevNumber +
+            String msg = "[CoapMessageEncoder] Parameter value prevNumber (" + prevNumber +
                          ") for encoding must not be larger then current option number (" + optionName.number + ")";
             throw new EncodingFailedException(msg);
         }
