/**
 * Copyright (c) 2012, Oliver Kleine, Institute of Telematics, University of Luebeck
 * All rights reserved.
 *
 * Redistribution and use in source and binary forms, with or without modification, are permitted provided that the
 * following conditions are met:
 *
 * - Redistributions of source code must retain the above copyright notice, this list of conditions and the following
 * disclaimer.
 * - Redistributions in binary form must reproduce the above copyright notice, this list of conditions and the
 * following disclaimer in the documentation and/or other materials provided with the distribution.
 * - Neither the name of the University of Luebeck nor the names of its contributors may be used to endorse or promote
 * products derived from this software without specific prior written permission.
 *
 * THIS SOFTWARE IS PROVIDED BY THE COPYRIGHT HOLDERS AND CONTRIBUTORS "AS IS" AND ANY EXPRESS OR IMPLIED WARRANTIES,
 * INCLUDING, BUT NOT LIMITED TO, THE IMPLIED WARRANTIES OF MERCHANTABILITY AND FITNESS FOR A PARTICULAR PURPOSE
 * ARE DISCLAIMED. IN NO EVENT SHALL THE COPYRIGHT HOLDER OR CONTRIBUTORS BE LIABLE FOR ANY DIRECT, INDIRECT,
 * INCIDENTAL, SPECIAL, EXEMPLARY, OR CONSEQUENTIAL DAMAGES (INCLUDING, BUT NOT LIMITED TO, PROCUREMENT OF SUBSTITUTE
 * GOODS OR SERVICES; LOSS OF USE, DATA, OR PROFITS; OR BUSINESS INTERRUPTION) HOWEVER CAUSED AND ON ANY THEORY OF
 * LIABILITY, WHETHER IN CONTRACT, STRICT LIABILITY, OR TORT (INCLUDING NEGLIGENCE OR OTHERWISE) ARISING IN ANY WAY
 * OUT OF THE USE OF THIS SOFTWARE, EVEN IF ADVISED OF THE POSSIBILITY OF SUCH DAMAGE.
 */

package de.uniluebeck.itm.spitfire.nCoap.application;

import de.uniluebeck.itm.spitfire.nCoap.communication.callback.ResponseCallback;
import de.uniluebeck.itm.spitfire.nCoap.communication.core.CoapClientDatagramChannelFactory;
import de.uniluebeck.itm.spitfire.nCoap.message.CoapRequest;
import org.jboss.netty.channel.ChannelFuture;
import org.jboss.netty.channel.ChannelFutureListener;
import org.jboss.netty.channel.Channels;
import org.jboss.netty.channel.socket.DatagramChannel;
import org.slf4j.Logger;
import org.slf4j.LoggerFactory;

import java.net.InetSocketAddress;

/**
 * This is the abstract class to be extended by a CoAP client.
 * By {@link #writeCoapRequest(de.uniluebeck.itm.spitfire.nCoap.message.CoapRequest)}it provides an
 * easy-to-use method to write CoAP requests to a server.
 *
 * @author Oliver Kleine
 */
<<<<<<< HEAD
public abstract class CoapClientApplication extends ResponseCallback {
=======
public abstract class CoapClientApplication implements ResponseCallback{
>>>>>>> f8e559a3

    private final DatagramChannel channel = CoapClientDatagramChannelFactory.getInstance().getChannel();

    private Logger log = LoggerFactory.getLogger(CoapClientApplication.class.getName());

    /**
     * This method should be used by extending client implementation to send a CoAP request to a remote recipient. All
     * necessary information to send the message (like the recipient IP address or port) is automatically extracted
     * from the given {@link CoapRequest} object.
     * @param coapRequest The {@link CoapRequest} object to be sent
     */
    public final void writeCoapRequest(CoapRequest coapRequest){
        final InetSocketAddress rcptSocketAddress = new InetSocketAddress(coapRequest.getTargetUri().getHost(),
                coapRequest.getTargetUri().getPort());

        ChannelFuture future = Channels.write(channel, coapRequest, rcptSocketAddress);

        future.addListener(new ChannelFutureListener() {
            @Override
            public void operationComplete(ChannelFuture future) throws Exception {
                log.info("CoAP Request sent to "
                        + rcptSocketAddress.getAddress().getHostAddress()
                        + ":" + rcptSocketAddress.getPort());
            }
        });
    }

    /**
     * Shuts the client down by closing the channel which includes to unbind the channel from a listening port and
     * by this means free the port. All blocked or bound external resources are released.
     */
    public void shutdown(){
        //Close the datagram channel (includes unbind)
        ChannelFuture future = channel.close();

        //Await the closure and let the factory release its external resource to finalize the shutdown
        future.addListener(new ChannelFutureListener() {
            @Override
            public void operationComplete(ChannelFuture future) throws Exception {
                log.info("Channel closed.");

                channel.getFactory().releaseExternalResources();
                log.info("External resources released. Shutdown completed.");
            }
        });

        future.awaitUninterruptibly();
    }
}<|MERGE_RESOLUTION|>--- conflicted
+++ resolved
@@ -42,11 +42,7 @@
  *
  * @author Oliver Kleine
  */
-<<<<<<< HEAD
-public abstract class CoapClientApplication extends ResponseCallback {
-=======
 public abstract class CoapClientApplication implements ResponseCallback{
->>>>>>> f8e559a3
 
     private final DatagramChannel channel = CoapClientDatagramChannelFactory.getInstance().getChannel();
 
