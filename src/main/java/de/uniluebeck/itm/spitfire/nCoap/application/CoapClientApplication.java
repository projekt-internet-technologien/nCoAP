/**
 * Copyright (c) 2012, Oliver Kleine, Institute of Telematics, University of Luebeck
 * All rights reserved.
 *
 * Redistribution and use in source and binary forms, with or without modification, are permitted provided that the
 * following conditions are met:
 *
 * - Redistributions of source code must retain the above copyright notice, this list of conditions and the following
 * disclaimer.
 * - Redistributions in binary form must reproduce the above copyright notice, this list of conditions and the
 * following disclaimer in the documentation and/or other materials provided with the distribution.
 * - Neither the name of the University of Luebeck nor the names of its contributors may be used to endorse or promote
 * products derived from this software without specific prior written permission.
 *
 * THIS SOFTWARE IS PROVIDED BY THE COPYRIGHT HOLDERS AND CONTRIBUTORS "AS IS" AND ANY EXPRESS OR IMPLIED WARRANTIES,
 * INCLUDING, BUT NOT LIMITED TO, THE IMPLIED WARRANTIES OF MERCHANTABILITY AND FITNESS FOR A PARTICULAR PURPOSE
 * ARE DISCLAIMED. IN NO EVENT SHALL THE COPYRIGHT HOLDER OR CONTRIBUTORS BE LIABLE FOR ANY DIRECT, INDIRECT,
 * INCIDENTAL, SPECIAL, EXEMPLARY, OR CONSEQUENTIAL DAMAGES (INCLUDING, BUT NOT LIMITED TO, PROCUREMENT OF SUBSTITUTE
 * GOODS OR SERVICES; LOSS OF USE, DATA, OR PROFITS; OR BUSINESS INTERRUPTION) HOWEVER CAUSED AND ON ANY THEORY OF
 * LIABILITY, WHETHER IN CONTRACT, STRICT LIABILITY, OR TORT (INCLUDING NEGLIGENCE OR OTHERWISE) ARISING IN ANY WAY
 * OUT OF THE USE OF THIS SOFTWARE, EVEN IF ADVISED OF THE POSSIBILITY OF SUCH DAMAGE.
 */

package de.uniluebeck.itm.spitfire.nCoap.application;

import de.uniluebeck.itm.spitfire.nCoap.communication.callback.ResponseCallback;
import de.uniluebeck.itm.spitfire.nCoap.communication.core.CoapClientDatagramChannelFactory;
import de.uniluebeck.itm.spitfire.nCoap.message.CoapRequest;
import org.jboss.netty.channel.ChannelFuture;
import org.jboss.netty.channel.ChannelFutureListener;
import org.jboss.netty.channel.Channels;
import org.jboss.netty.channel.socket.DatagramChannel;
import org.slf4j.Logger;
import org.slf4j.LoggerFactory;

import java.net.InetSocketAddress;
import java.util.logging.Level;

/**
 * This is the abstract class to be extended by a CoAP client.
 * By {@link #writeCoapRequest(de.uniluebeck.itm.spitfire.nCoap.message.CoapRequest)}it provides an
 * easy-to-use method to write CoAP requests to a server.
 *
 * @author Oliver Kleine
 */
public abstract class CoapClientApplication implements ResponseCallback{

    private DatagramChannel channel = CoapClientDatagramChannelFactory.getInstance().getChannel();

    private Logger log = LoggerFactory.getLogger(CoapClientApplication.class.getName());

    private boolean isObserver = false;

    /**
<<<<<<< HEAD
     * Blocks until current channel is closed and binds the channel to a new ChannelFactory.
     */
    public void rebindChannel() {
        ChannelFuture future = channel.close();
        future.awaitUninterruptibly();
        if (!future.isSuccess()) {
            throw new InternalError("Failed to close channel!");
        }
        CoapClientDatagramChannelFactory.resetInstance();
        channel = CoapClientDatagramChannelFactory.getInstance().getChannel();
    }
    
    /**
     * This method should be used by extending client implementation to send a CoAP request to a remote recipient. All
=======
     * This method is supposed be used by the extending client implementation to send a CoAP request to a remote
     * recipient. All
>>>>>>> d17e0c0c
     * necessary information to send the message (like the recipient IP address or port) is automatically extracted
     * from the given {@link CoapRequest} object.
     * @param coapRequest The {@link CoapRequest} object to be sent
     */
    public final void writeCoapRequest(CoapRequest coapRequest){

        final InetSocketAddress rcptSocketAddress = new InetSocketAddress(coapRequest.getTargetUri().getHost(),
                coapRequest.getTargetUri().getPort());

        ChannelFuture future = Channels.write(channel, coapRequest, rcptSocketAddress);

        future.addListener(new ChannelFutureListener() {
            @Override
            public void operationComplete(ChannelFuture future) throws Exception {
                log.info("CoAP Request sent to "
                        + rcptSocketAddress.getAddress().getHostAddress()
                        + ":" + rcptSocketAddress.getPort());
            }
        });
    }

    @Override
    public boolean isObserver(){
        return isObserver();
    }

    /**
     *
     * @param isObserver
     */
    private void setObserver(boolean isObserver){
        this.isObserver = isObserver;
    }

    /**
     * Shuts the client down by closing the channel which includes to unbind the channel from a listening port and
     * by this means free the port. All blocked or bound external resources are released.
     */
    public void shutdown(){
        //Close the datagram channel (includes unbind)
        ChannelFuture future = channel.close();

        //Await the closure and let the factory release its external resource to finalize the shutdown
        future.addListener(new ChannelFutureListener() {
            @Override
            public void operationComplete(ChannelFuture future) throws Exception {
                log.info("Channel closed.");

                channel.getFactory().releaseExternalResources();
                log.info("External resources released. Shutdown completed.");
            }
        });

        future.awaitUninterruptibly();
    }
}<|MERGE_RESOLUTION|>--- conflicted
+++ resolved
@@ -52,7 +52,6 @@
     private boolean isObserver = false;
 
     /**
-<<<<<<< HEAD
      * Blocks until current channel is closed and binds the channel to a new ChannelFactory.
      */
     public void rebindChannel() {
@@ -66,13 +65,10 @@
     }
     
     /**
-     * This method should be used by extending client implementation to send a CoAP request to a remote recipient. All
-=======
      * This method is supposed be used by the extending client implementation to send a CoAP request to a remote
-     * recipient. All
->>>>>>> d17e0c0c
-     * necessary information to send the message (like the recipient IP address or port) is automatically extracted
-     * from the given {@link CoapRequest} object.
+     * recipient. All necessary information to send the message (like the recipient IP address or port) is
+     * automatically extracted from the given {@link CoapRequest} object.
+     *
      * @param coapRequest The {@link CoapRequest} object to be sent
      */
     public final void writeCoapRequest(CoapRequest coapRequest){
@@ -94,7 +90,7 @@
 
     @Override
     public boolean isObserver(){
-        return isObserver();
+        return isObserver;
     }
 
     /**
